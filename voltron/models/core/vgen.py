"""
vgen.py

PyTorch Module defining the Voltron `V-Gen` variant (dual-frame with language-conditioning AND language-generation).
This model adds the ability to *both* condition on language context or (XOR) generate language given masked frame
context (with a hyperparameter (`alpha` in the paper) controlling the `gen_ratio` -- the ratio of examples for which to
generate language).

The objective this model seeks to optimize is the sum of the MAE reconstruction error (when conditioning on language)
and the log-likelihood of predicting the next token given prior tokens and the entire learned image representation.

Follows same dual-frame encoding structure as VDual, and architectural modifications from VCond.

References:
    - https://github.com/lucidrains/x-transformers
"""
from typing import Callable, List, Optional, Tuple, Union

import torch
import torch.nn as nn
import torch.nn.functional as F
import transformers
from einops import rearrange, repeat

from voltron.models.util.optimization import get_lr_update
from voltron.models.util.transformer import Block, PatchEmbed, RMSNorm, get_2D_position_embeddings

# Suppress Transformers Logging
transformers.logging.set_verbosity_error()


class VGen(nn.Module):
    def __init__(
        self,
        resolution: int,
        patch_size: int,
        encoder_depth: int,
        encoder_embed_dim: int,
        encoder_n_heads: int,
        decoder_depth: int,
        decoder_embed_dim: int,
        decoder_n_heads: int,
        language_model: str,
        hf_cache: str,
        language_dim: int,
        max_lang_len: int,
        vocab_size: int,
        mae_weight: float,
        lm_weight: float,
        optimizer: str,
        schedule: str,
        base_lr: float,
        min_lr: float,
        effective_bsz: float,
        betas: Tuple[float, float],
        weight_decay: float,
        warmup_epochs: int,
        max_epochs: int,
        mask_ratio: float = 0.75,
        mlp_ratio: float = 4.0,
        in_channels: int = 3,
        norm_pixel_loss: bool = True,
        use_cls_token: bool = False,
        eps: float = 1e-8,
    ) -> None:
        """
        Initialize a VGen model with the requisite architecture parameters.

        :param resolution: Base image resolution -- usually 224 (ImageNet size).
        :param patch_size: Height/Width of each patch in pixels -- usually 16.
        :param encoder_depth: Number of Transformer blocks in the encoder -- should be greater than decoder.
        :param encoder_embed_dim: Core embedding/hidden dimension for encoder vision transformer backbone.
        :param encoder_n_heads: Number of heads for encoder multi-headed self-attention.
        :param decoder_depth: Number of Transformer blocks in the decoder -- should be relatively shallow.
        :param decoder_embed_dim: Core embedding/hidden dimension for encoder vision transformer backbone.
        :param decoder_n_heads: Number of heads for encoder multi-headed self-attention.
        :param language_model: Language model to freeze for encoding narrations/utterances.
        :param hf_cache: Cache directory to store pretrained models, for safe distributed training.
        :param language_dim: Dimensionality of the language embedding coming out of the pretrained LM.
        :param max_lang_len: Maximum length of input sequence (in tokens).
        :param vocab_size: Vocabulary size for final cross-entropy loss over token prediction.
        :param mae_weight: Weighting term for the MAE loss -- usually 1.0 (borrowed from M3AE paper as *rough* guide)
        :param lm_weight: Weighting term for the LM loss -- usually 0.5 (borrowed from the M3AE paper as *rough* guide)
        :param optimizer: String denoting which optimizer to use (for MAEs, usually `adamw`)
        :param schedule: Learning rate schedule to use; for Transformers a linear warmup + decay is recommended!
        :param base_lr: Base learning rate, to be scaled via a linear scaling rule (from scaling laws).
        :param min_lr: Minimum learning rate to decay to over the course of learning (usually 0.0)
        :param effective_bsz: Global batch size for update, dictates the scaling of the base_lr.
        :param betas: Adam optimizer betas (only applicable for `adam` and `adamw`. Prevents early loss spiking.
        :param weight_decay: Weight decay for global weight regularization (only applied to non-bias, non-LN layers).
        :param warmup_epochs: Number of epochs to warmup learning rate for linear warmup schedule.
        :param max_epochs: Total number of training epochs to be run.
        :param mask_ratio: Ratio for number of patches AND tokens to mask out for M3AE -- should be fairly high!
        :param mlp_ratio: Ratio for embedding size to Position-wise FeedForward MLP (gets shrunk back down).
        :param in_channels: Default number of channels in the base image -- almost always 3.
        :param norm_pixel_loss: Normalize decoder pixel targets for reconstruction (better perf, not interpretable).
        :param use_cls_token: Add <CLS> token for continued pretraining (NOTE: not used in MAE pretraining/finetuning!)
        :param eps: Epsilon for preventing divide by zero.
        """
        super().__init__()
        self.resolution, self.patch_size, self.mask_ratio, self.eps = resolution, patch_size, mask_ratio, eps
        self.in_channels, self.norm_pixel_loss, self.mlp_ratio = in_channels, norm_pixel_loss, mlp_ratio
        self.optimizer, self.schedule, self.betas, self.weight_decay = optimizer, schedule, betas, weight_decay
        self.lr, self.base_lr, self.min_lr, self.effective_bsz = None, base_lr, min_lr, effective_bsz
        self.mae_weight, self.lm_weight, self.language_dim = mae_weight, lm_weight, language_dim
        self.max_lang_len, self.vocab_size = max_lang_len, vocab_size
        self.use_cls_token = use_cls_token
        self.warmup_epochs, self.max_epochs = warmup_epochs, max_epochs

        # Encoder/Decoder Parameters
        self.encoder_depth, self.decoder_depth = encoder_depth, decoder_depth
        self.encoder_embed_dim, self.encoder_n_heads = encoder_embed_dim, encoder_n_heads
        self.decoder_embed_dim, self.decoder_n_heads = decoder_embed_dim, decoder_n_heads

        # General Parameters (for downstream adaptation)
        self.embed_dim, self.n_heads = self.encoder_embed_dim, self.encoder_n_heads

        # (Optional) <CLS> Token Handling
        if self.use_cls_token:
            self.cls_token = nn.Parameter(torch.zeros(1, 1, self.encoder_embed_dim))

        # MAE Encoder Parameters
        self.patch2embed = PatchEmbed(
            self.resolution, self.patch_size, self.encoder_embed_dim, in_channels=self.in_channels
        )
        self.encoder_pe = nn.Parameter(
            torch.zeros(1, self.patch2embed.num_patches + (1 if self.use_cls_token else 0), self.encoder_embed_dim),
            requires_grad=False,
        )
        self.encoder_blocks = nn.ModuleList(
            [
                Block(
                    self.encoder_embed_dim,
                    self.encoder_n_heads,
                    self.mlp_ratio,
                    do_rms_norm=True,
                    do_swish_glu=True,
                    do_layer_scale=True,
                )
                for _ in range(self.encoder_depth)
            ]
        )
        self.encoder_norm = RMSNorm(self.encoder_embed_dim)

        # Projection from Language Embedding to Decoder
        self.lang2encoder = nn.Linear(self.language_dim, self.encoder_embed_dim)
        self.lang2decoder = nn.Linear(self.language_dim, self.decoder_embed_dim)

        # Projection from Encoder to Decoder
        self.encoder2decoder = nn.Linear(self.encoder_embed_dim, self.decoder_embed_dim)

        # MAE Decoder Parameters -- Remember the CLS Token (if specified)!
        self.mask_token = nn.Parameter(torch.zeros(1, 1, 1, self.decoder_embed_dim))
        self.decoder_pe = nn.Parameter(
            torch.zeros(1, self.patch2embed.num_patches + (1 if self.use_cls_token else 0), self.decoder_embed_dim),
            requires_grad=False,
        )
        self.decoder_blocks = nn.ModuleList(
            [
                Block(
                    self.decoder_embed_dim,
                    self.decoder_n_heads,
                    self.mlp_ratio,
                    do_rms_norm=True,
                    do_swish_glu=True,
                    do_layer_scale=True,
                )
                for _ in range(self.decoder_depth)
            ]
        )
        self.decoder_norm = RMSNorm(self.decoder_embed_dim)
        self.decoder_patch_prediction = nn.Linear(self.decoder_embed_dim, (patch_size**2) * in_channels, bias=True)
        self.decoder_lang_prediction = nn.Linear(self.decoder_embed_dim, self.vocab_size, bias=True)

        # VGen -- Add "Image" and "Language" Modifier Tokens for Encoder & Decoder...
        self.img_enc_token = nn.Parameter(torch.zeros(1, 1, 1, self.encoder_embed_dim))
        self.lang_enc_token = nn.Parameter(torch.zeros(1, 1, self.encoder_embed_dim))

        # VGen -- Learnable "ctx" position embeddings --> initialize via `randn` following original ViT & @lucidrains
        #   =>> Ref: https://github.com/lucidrains/vit-pytorch/blob/main/vit_pytorch/vit.py#L99
        #       =>> Note that n_context = 2 (0th frame + Kth frame)
        self.ctx_enc_pe = nn.Parameter(torch.randn(1, 2, 1, self.encoder_embed_dim))
        self.ctx_dec_pe = nn.Parameter(torch.randn(1, 2, 1, self.decoder_embed_dim))

        # Register Prefix Mask --> Lower Triangular ==> set prefix to 1
        n_patches, total_seq = 2 * self.patch2embed.num_patches, (2 * self.patch2embed.num_patches) + self.max_lang_len
        prefix_mask = torch.tril(torch.ones((total_seq, total_seq), dtype=torch.uint8))
        prefix_mask[:n_patches, :n_patches] = 1

        # Register this once... we'll multiply by padding masks prior to feeding to Transformer
        self.register_buffer("prefix_mask", prefix_mask.view(1, 1, total_seq, total_seq))

        # Initialize all Weights
        self.initialize_weights()

        # @AFTER INITIALIZATION -- Create Language Model & Language Reward MLP --> LM has requires_grad = False
        #   > For BERT models, our "embedding" is just going to be the last hidden state
        #   > Assumes inputs to forward pass are pre-tokenized!
        self.tokenizer = transformers.AutoTokenizer.from_pretrained(language_model, cache_dir=hf_cache)
        self.lm = transformers.AutoModel.from_pretrained(language_model, cache_dir=hf_cache)
        self.lm.eval()

        # Shape Assertion -- make sure self.language_dim actually is the same as the LM dimension!
        assert self.lm.config.dim == self.language_dim, "Language model embedding dimension != self.language_dim!"

        # Freeze the LM
        for _, param in self.lm.named_parameters():
            param.requires_grad = False

    def initialize_weights(self) -> None:
        # Position Encoding -- Fixed 2D Sine-Cosine Embeddings
        enc_pe = get_2D_position_embeddings(
            self.encoder_embed_dim, int(self.patch2embed.num_patches**0.5), cls_token=self.use_cls_token
        )
        self.encoder_pe.data.copy_(torch.from_numpy(enc_pe).float().unsqueeze(0))
        dec_pe = get_2D_position_embeddings(
            self.decoder_embed_dim, int(self.patch2embed.num_patches**0.5), cls_token=self.use_cls_token
        )
        self.decoder_pe.data.copy_(torch.from_numpy(dec_pe).float().unsqueeze(0))

        # Initialize PatchEmbedding as a Linear...
        nn.init.xavier_uniform_(self.patch2embed.proj.weight.data.view([self.patch2embed.proj.weight.data.shape[0], -1]))

        # Initialize Mask Token, Img Token, Lang Token w/ Truncated Normal
        nn.init.normal_(self.mask_token, std=0.02)
        nn.init.normal_(self.img_enc_token, std=0.02)
        nn.init.normal_(self.lang_enc_token, std=0.02)
<<<<<<< HEAD
=======
        if self.use_cls_token:
            nn.init.normal_(self.cls_token, std=0.02)
>>>>>>> 49410a36

        # Everything else...
        self.apply(self.transformer_initializer)

    @staticmethod
    def transformer_initializer(m: nn.Module) -> None:
        if isinstance(m, nn.Linear):
            # Use xavier_uniform following Jax ViT
            torch.nn.init.xavier_uniform_(m.weight)
            if isinstance(m, nn.Linear) and m.bias is not None:
                nn.init.constant_(m.bias, 0.0)
        elif isinstance(m, nn.LayerNorm):
            nn.init.constant_(m.weight, 1.0)
            nn.init.constant_(m.bias, 0.0)

    def embed_language(self, lang: torch.Tensor) -> torch.Tensor:
        """Only feed language through the pretrained *embedding* matrix (no bidirectional cheating)."""
        self.lm.eval()
        with torch.no_grad():
            # Note :: These have position_encodings included... no need for separate `decoder_lang_pe`
            token_embeddings = self.lm.embeddings(lang)
        return token_embeddings

    def encode_language(self, lang: torch.Tensor, lang_mask: torch.Tensor) -> torch.Tensor:
        """Encode language by feeding the *pre-tokenized text* through the frozen language model."""
        self.lm.eval()
        with torch.no_grad():
            transformer_embeddings = self.lm(lang, attention_mask=lang_mask).last_hidden_state
        return transformer_embeddings

    def mask(
        self, ctx_patches: torch.Tensor, mask_ratio: Optional[float] = None
    ) -> Tuple[torch.Tensor, torch.Tensor, torch.Tensor]:
        """Perform per-context random masking by shuffling :: uses argsort random noise to identify masked patches."""
        bsz, ctx_len, n_patches, embed_dim = ctx_patches.shape
        if mask_ratio is not None:
            n_keep = int(n_patches * (1 - mask_ratio))
        else:
            n_keep = int(n_patches * (1 - self.mask_ratio))

        # Sample noise of n_patches size, argsort to get shuffled IDs, argsort again to get "unshuffle"
        #   > For clarity -- argsort is an invertible transformation (if argsort `restore`, recovers `shuffle`)
        #   > Note that shuffle_idxs is defined solely as a function of *n_patches* and **not** context! Same mask!
        shuffle_idxs = torch.argsort(torch.rand(bsz, n_patches, device=ctx_patches.device), dim=1)
        restore_idxs = torch.argsort(shuffle_idxs, dim=1)

        # Get "keep" (visible) patches --> make sure to get _same_ patches *across* context length!
        visible_patches = torch.gather(
            ctx_patches, dim=2, index=shuffle_idxs[:, None, :n_keep, None].repeat(1, ctx_len, 1, embed_dim)
        )

        # Generate the binary mask --> IMPORTANT :: `0` is keep, `1` is remove (following FAIR MAE convention)
        mask = torch.ones(bsz, n_patches, device=ctx_patches.device)
        mask[:, :n_keep] = 0
        mask = torch.gather(mask, dim=1, index=restore_idxs)

        return visible_patches, mask, restore_idxs

    def get_representations(
        self, imgs: torch.Tensor, language: Optional[Union[List[str], Tuple[str]]] = None, mode: str = "multimodal"
    ) -> torch.Tensor:
        """
        Given either a singleton (dual-imgs, language) pair or batch of dual-imgs and language, extract representations
        subject to the specified mode in < multimodal | visual >.

        :param imgs: Processed batch of images :: [bsz, 2, 3, 224, 224]
        :param language: Input language as `List[str] | Tuple[str] | None`
        :param mode: Type of representations to extract -- `multimodal` (both vision+text), `visual` (visual only)

        :return: Extracted representations given (imgs, language) input as sequence.
        """
        assert (
            imgs.ndim == 5
            and imgs.shape[1] == 2
            and (language is None or isinstance(language, list) or isinstance(language, tuple))
        ), "Invalid input to `get_representations()`"
        assert mode in {"multimodal", "visual"}, f"Extraction mode `{mode}` not supported!"

        # Tokenize Language --> note max length is 20!
        if language is None:
            lang, lang_mask = [torch.zeros(imgs.shape[0], 20, dtype=int, device=self.lm.device) for _ in range(2)]
            lang[:, 0], lang_mask[:, 0] = self.tokenizer.cls_token_id, 1
        else:
            tokens = self.tokenizer(language, return_tensors="pt", max_length=20, padding="max_length", truncation=True)
            lang, lang_mask = tokens["input_ids"].to(self.lm.device), tokens["attention_mask"].to(self.lm.device)

            # Tile Language & Language Mask if mismatch with # images!
            if not len(lang) == len(imgs):
                lang = repeat(lang, "b seq -> (bsz b) seq", bsz=imgs.size(0))
                lang_mask = repeat(lang_mask, "b seq -> (bsz b) seq", bsz=imgs.size(0))

        # Extract desired representations...
        representations = self.encode(imgs, lang, lang_mask)
        return representations if mode == "multimodal" else representations[:, : -lang_mask.shape[-1]]

    def encode(self, imgs: torch.Tensor, lang: torch.Tensor, lang_mask: torch.Tensor) -> torch.Tensor:
        """Default representation extraction function, given a batch of dual-images and tokenized language."""
        lang_embeddings = self.encode_language(lang, lang_mask)
        projected_language = self.lang2encoder(lang_embeddings)

        # Patchify, broadcast position embedding across ctx_len (0 + K) dimension, unfold, add `ctx_enc_pe` embeddings!
        patches = self.patch2embed(rearrange(imgs, "bsz ctx channels res1 res2 -> (bsz ctx) channels res1 res2"))
        patches_pe = patches + (self.encoder_pe[:, 1:, :] if self.use_cls_token else self.encoder_pe)
        ctx_patches = rearrange(patches_pe, "(bsz ctx) seq embed -> bsz ctx seq embed", ctx=2)
        ctx_patches_pe = ctx_patches + self.ctx_enc_pe[:, :2, ...]

        # Add "modality" embeddings to patches & language & flatten out context patches...
        img_ctx_embeddings, lang_embeddings = (
            ctx_patches_pe + self.img_enc_token,
            projected_language + self.lang_enc_token,
        )
        img_embeddings = rearrange(img_ctx_embeddings, "bsz ctx seq embed -> bsz (ctx seq) embed")

        # (Optional) <CLS> Token Handling
        if self.use_cls_token:
            cls_token_pe = self.cls_token + self.encoder_pe[:, :1, :] + self.img_enc_token[:, 0, :, :]
            cls_tokens = cls_token_pe.expand(imgs.shape[0], -1, -1)
            img_embeddings = torch.cat([cls_tokens, img_embeddings], dim=1)

        # Create "dummy" visible mask, concatenate image patches & language, feed to Transformer
        patches_mask = torch.ones_like(img_embeddings[..., -1], dtype=lang_mask.dtype)
        multimodal_embeddings = torch.cat([img_embeddings, lang_embeddings], dim=1)  # Merge on sequence length...
        multimodal_mask = torch.cat([patches_mask, lang_mask], dim=1)  # Merge on sequence length...

        # Apply Transformer Blocks...
        for block in self.encoder_blocks:
            multimodal_embeddings = block(multimodal_embeddings, multimodal_mask)
        multimodal_embeddings = self.encoder_norm(multimodal_embeddings)

        # Return the full sequence of multimodal embeddings (but ignore 0th frame) => the `~` denote what to remove!
        #   => [CLS] + ~[n_patches x 0th frame]~ + [n_patches x Kth frame] + [max_lang_len language]
        #   => ~[n_patches x 0th frame]~ + [n_patches x Kth frame] + [max_lang_len language]
        if self.use_cls_token:
            return torch.cat(
                [multimodal_embeddings[:, :1, :], multimodal_embeddings[:, 1 + self.patch2embed.num_patches :, :]], dim=1
            )
        else:
            return multimodal_embeddings[:, self.patch2embed.num_patches :]

    def score(self, imgs: torch.Tensor, langs: torch.Tensor, lang_masks: torch.Tensor) -> torch.Tensor:
        """
        Given an example 0-K pair and a set of k language instructions, output scores under the generative language
        model for each instruction.

        :param imgs: 0-K pairs --> [1, 2, 3, 224, 224]
        :param langs: Tokenized language input --> [1, k, seq]
        :param lang_masks: Language padding masks --> [1, k, seq]

        :return: [1, k] Tensor of LM probabilities given imgs.
        """
        # Blank out the "encoder" language --> just [<CLS> = 101, 0 ...]
        blank_lang = torch.zeros(1, self.max_lang_len, dtype=torch.int64, device=imgs.device)
        blank_lang_mask = torch.zeros(1, self.max_lang_len, dtype=torch.int64, device=imgs.device)
        blank_lang[0][0], blank_lang_mask[0][0] = 101, 1

        # === Encoder Forward ===
        lang_embeddings = self.encode_language(blank_lang, blank_lang_mask)
        projected_language = self.lang2encoder(lang_embeddings)

        # Patchify, broadcast position embedding across ctx_len (0 + K) dimension, unfold, add `ctx_enc_pe` embeddings!
        patches = self.patch2embed(rearrange(imgs, "bsz ctx channels res1 res2 -> (bsz ctx) channels res1 res2"))
        patches_pe = patches + (self.encoder_pe[:, 1:, :] if self.use_cls_token else self.encoder_pe)
        ctx_patches = rearrange(patches_pe, "(bsz ctx) seq embed -> bsz ctx seq embed", ctx=2)
        ctx_patches_pe = ctx_patches + self.ctx_enc_pe[:, :2, ...]

        # Add "modality" embeddings to patches & language & flatten out context patches...
        img_ctx_embeddings, lang_embeddings = (
            ctx_patches_pe + self.img_enc_token,
            projected_language + self.lang_enc_token,
        )
        img_embeddings = rearrange(img_ctx_embeddings, "bsz ctx seq embed -> bsz (ctx seq) embed")

        # (Optional) <CLS> Token Handling
        if self.use_cls_token:
            cls_token_pe = self.cls_token + self.encoder_pe[:, :1, :] + self.img_enc_token[:, 0, :, :]
            cls_tokens = cls_token_pe.expand(imgs.shape[0], -1, -1)
            img_embeddings = torch.cat([cls_tokens, img_embeddings], dim=1)

        # Create "dummy" visible mask, concatenate image patches & language, feed to Transformer
        patches_mask = torch.ones_like(img_embeddings[..., -1], dtype=blank_lang_mask.dtype)
        multimodal_embeddings = torch.cat([img_embeddings, lang_embeddings], dim=1)  # Merge on sequence length...
        multimodal_mask = torch.cat([patches_mask, blank_lang_mask], dim=1)  # Merge on sequence length...

        # Apply Transformer Blocks...
        for block in self.encoder_blocks:
            multimodal_embeddings = block(multimodal_embeddings, multimodal_mask)
        multimodal_embeddings = self.encoder_norm(multimodal_embeddings)

        # Split multimodal embedding, remove language, and return only the (CLS +) 0th + Kth frame patches
        enc_patches = multimodal_embeddings[:, : -blank_lang_mask.shape[-1], ...]

        # === Encoder =>> Decoder Hand-Off ===
        enc_patches = repeat(enc_patches, "b cseq embed -> (bsz b) cseq embed", bsz=langs.size(0))
        lang_gen_embeddings = self.embed_language(langs)

        # === Decoder Forward ===
        projected_patches = self.encoder2decoder(enc_patches)
        projected_lang_gen = self.lang2decoder(lang_gen_embeddings)

        # (Optional) <CLS> Token Handling
        if self.use_cls_token:
            projected_ctx_patches = rearrange(
                projected_patches[:, 1:, :], "bsz (ctx seq) embed -> bsz ctx seq embed", ctx=2
            )
        else:
            projected_ctx_patches = rearrange(projected_patches, "bsz (ctx seq) embed -> bsz ctx seq embed", ctx=2)

        # Add position embeddings, `ctx_dec_pe` embeddings, and flatten patches for Transformer...
        decoder_ctx_patches_pe = projected_ctx_patches + (
            self.decoder_pe[None, ...] if not self.use_cls_token else self.decoder_pe[None, :, 1:, :]
        )
        decoder_ctx_patches = decoder_ctx_patches_pe + self.ctx_dec_pe[:, :2, ...]
        decoder_patches = rearrange(decoder_ctx_patches, "bsz ctx seq embed -> bsz (ctx seq) embed")

        # (Optional) <CLS> Token Handling
        if self.use_cls_token:
            # Add back <CLS> Token from `projected_patches[:, :1, :]`
            cls_embedding = projected_patches[:, :1, :] + self.decoder_pe[:, :1, :]
            decoder_patches = torch.cat([cls_embedding, decoder_patches], dim=1)

        # Add language -> create "mask" by multiply padding by self.prefix_mask
        decoder_patches_mask = torch.ones_like(decoder_patches[..., -1], dtype=lang_masks.dtype)
        multimodal_embedding = torch.cat([decoder_patches, projected_lang_gen], dim=1)  # Merge on sequence length...
        multimodal_mask = torch.cat([decoder_patches_mask, lang_masks], dim=1)  # Merge on sequence length...

        # Compute prefix_padded_mask
        prefix_padded_mask = rearrange(multimodal_mask, "bsz seq -> bsz 1 seq 1") * self.prefix_mask

        # Apply Transformer Blocks...
        for block in self.decoder_blocks:
            multimodal_embedding = block(multimodal_embedding, prefix_padded_mask)
        multimodal_embedding = self.decoder_norm(multimodal_embedding)

        # Split multimodal embedding into *just* the language + project!
        lang = multimodal_embedding[:, -lang_masks.shape[-1] :, ...]
        generations = self.decoder_lang_prediction(lang)

        # Compute cross-entropy loss (multiply by -1 for "final scoring") --> log-likelihood!
        bsz, seq = langs.shape
        lang_logits = rearrange(generations[:, :-1, ...], "bsz seq vocab -> (bsz seq) vocab")
        lang_targets = rearrange(langs[:, 1:], "bsz seq -> (bsz seq)")
        lang_loss_mask = lang_masks[:, :-1]  # Defined where valid...
        ce_loss = F.cross_entropy(lang_logits, lang_targets, reduction="none")
        per_token_loss = rearrange(ce_loss, "(bsz seq) -> bsz seq", bsz=bsz, seq=seq - 1)  # -1 because causal mask...

        # Compute loss only on *non-padded* and *non-ignored* tokens...
        lang_example_loss = (per_token_loss * lang_loss_mask).sum(dim=-1) / lang_loss_mask.sum(dim=-1)
        return -1 * lang_example_loss.detach()

    def forward_encoder(
        self,
        img_ctx: torch.Tensor,
        lang_con: torch.Tensor,
        lang_con_mask: torch.Tensor,
        mask_ratio: Optional[float] = None,
    ) -> Tuple[torch.Tensor, torch.Tensor, torch.Tensor]:
        lang_embeddings = self.encode_language(lang_con, lang_con_mask)
        projected_lang = self.lang2encoder(lang_embeddings)

        # Reshape image context to apply masking *identically*

        # Patchify, broadcast position embedding across ctx_len (0 + K) dimension, unfold, add `ctx_enc_pe` embeddings!
        patches = self.patch2embed(rearrange(img_ctx, "bsz ctx channels res1 res2 -> (bsz ctx) channels res1 res2"))
        patches_pe = patches + (self.encoder_pe if not self.use_cls_token else self.encoder_pe[:, 1:, :])
        ctx_patches = rearrange(patches_pe, "(bsz ctx) seq embed -> bsz ctx seq embed", ctx=2)
        ctx_patches_pe = ctx_patches + self.ctx_enc_pe[:, :2, ...]

        # Create mask (and go ahead and mask out patches at the same time)
        visible_ctx_patches, mask, restore_idxs = self.mask(ctx_patches_pe, mask_ratio)

        # Add "modality" embeddings to patches & language & flatten out context patches...
        visible_ctx_patches, lang = visible_ctx_patches + self.img_enc_token, projected_lang + self.lang_enc_token
        visible_patches = rearrange(visible_ctx_patches, "bsz ctx seq embed -> bsz (ctx seq) embed")

        # (Optional) <CLS> Token Handling
        if self.use_cls_token:
            cls_token_pe = self.cls_token + self.encoder_pe[:, :1, :] + self.img_enc_token[:, 0, :, :]
            cls_tokens = cls_token_pe.expand(img_ctx.shape[0], -1, -1)
            visible_patches = torch.cat([cls_tokens, visible_patches], dim=1)

        # Create "dummy" visible mask, concatenate image patches & language, feed to Transformer...
        visible_mask = torch.ones_like(visible_patches[..., -1], dtype=lang_con_mask.dtype)
        multimodal_embedding = torch.cat([visible_patches, lang], dim=1)  # Merge on sequence length...
        multimodal_mask = torch.cat([visible_mask, lang_con_mask], dim=1)  # Merge on sequence length...

        # Apply Transformer Blocks...
        for block in self.encoder_blocks:
            multimodal_embedding = block(multimodal_embedding, multimodal_mask)
        multimodal_embedding = self.encoder_norm(multimodal_embedding)

        # Split multimodal embedding, remove language, return the visible ctx (0th + Kth frame) patches (+ <CLS>)!
        visible_patches = multimodal_embedding[:, : -lang_con_mask.shape[-1], ...]
        return visible_patches, mask, restore_idxs

    def forward_decoder(
        self,
        visible_patches: torch.Tensor,
        restore_idxs: torch.Tensor,
        lang_gen: torch.Tensor,
        lang_gen_mask: torch.Tensor,
    ) -> Tuple[torch.Tensor, torch.Tensor]:
        # Project patches & lang_gen into decoder dimension (visible_patches :: [bsz, (CLS) + 2 * seq, enc_embed])
        projected_patches = self.encoder2decoder(visible_patches)
        projected_lang_gen = self.lang2decoder(lang_gen)
        visible_per_frame = (projected_patches.shape[1] - (1 if self.use_cls_token else 0)) // 2

        # Add Mask Tokens to Sequence and Unshuffle
        mask_tokens = self.mask_token.repeat(projected_patches.shape[0], 2, restore_idxs.shape[1] - visible_per_frame, 1)

        # (Optional) <CLS> Token Handling
        if self.use_cls_token:
            # Remove CLS Token as part of "unshuffling"
            projected_ctx_patches = rearrange(
                projected_patches[:, 1:, :], "bsz (ctx seq) embed -> bsz ctx seq embed", ctx=2
            )
            no_cls_concatenated_ctx_patches = torch.cat([projected_ctx_patches, mask_tokens], dim=2)
            unshuffled_ctx_patches = torch.gather(
                no_cls_concatenated_ctx_patches,
                dim=2,
                index=restore_idxs[:, None, ..., None].repeat(1, 2, 1, self.decoder_embed_dim),
            )
        else:
            projected_ctx_patches = rearrange(projected_patches, "bsz (ctx seq) embed -> bsz ctx seq embed", ctx=2)
            concatenated_ctx_patches = torch.cat([projected_ctx_patches, mask_tokens], dim=2)
            unshuffled_ctx_patches = torch.gather(
                concatenated_ctx_patches,
                dim=2,
                index=restore_idxs[:, None, ..., None].repeat(1, 2, 1, self.decoder_embed_dim),
            )

        # Add position embeddings, `ctx_dec_pe` embeddings, and flatten patches for Transformer...
        decoder_ctx_patches_pe = unshuffled_ctx_patches + (
            self.decoder_pe[None, ...] if not self.use_cls_token else self.decoder_pe[None, :, 1:, :]
        )
        decoder_ctx_patches = decoder_ctx_patches_pe + self.ctx_dec_pe[:, :2, ...]
        decoder_patches = rearrange(decoder_ctx_patches, "bsz ctx seq embed -> bsz (ctx seq) embed")

        # (Optional) <CLS> Token Handling
        if self.use_cls_token:
            # Add back <CLS> Token from `projected_patches[:, :1, :]`
            cls_embedding = projected_patches[:, :1, :] + self.decoder_pe[:, :1, :]
            decoder_patches = torch.cat([cls_embedding, decoder_patches], dim=1)

        # Add language -> create "mask" by multiply padding by self.prefix_mask
        decoder_patches_mask = torch.ones_like(decoder_patches[..., -1], dtype=lang_gen_mask.dtype)
        multimodal_embedding = torch.cat([decoder_patches, projected_lang_gen], dim=1)  # Merge on sequence length...
        multimodal_mask = torch.cat([decoder_patches_mask, lang_gen_mask], dim=1)  # Merge on sequence length...

        # Compute prefix_padded_mask
        prefix_padded_mask = rearrange(multimodal_mask, "bsz seq -> bsz 1 seq 1") * self.prefix_mask

        # Apply Transformer Blocks...
        for block in self.decoder_blocks:
            multimodal_embedding = block(multimodal_embedding, prefix_padded_mask)
        multimodal_embedding = self.decoder_norm(multimodal_embedding)

        # Split multimodal embedding into patches and language...
        patches_ctx = multimodal_embedding[:, : -lang_gen_mask.shape[-1], ...]
        patches = rearrange(
            patches_ctx if not self.use_cls_token else patches_ctx[:, 1:, :],
            "bsz (ctx seq) embed -> bsz ctx seq embed",
            ctx=2,
        )
        lang = multimodal_embedding[:, -lang_gen_mask.shape[-1] :, ...]

        # Project each up to the output space...
        reconstructions = self.decoder_patch_prediction(patches)
        generations = self.decoder_lang_prediction(lang)

        return reconstructions, generations

    def patchify(self, imgs: torch.Tensor) -> torch.Tensor:
        """Convert a batch of (0th + Kth frame) images to their patched equivalents by naive reshaping."""
        return rearrange(
            imgs,
            "bsz ctx c (height patch_h) (width patch_w) -> bsz ctx (height width) (patch_h patch_w c)",
            patch_h=self.patch_size,
            patch_w=self.patch_size,
        )

    def compute_loss(
        self,
        imgs: torch.Tensor,
        ctx_reconstructions: torch.Tensor,
        mask: torch.Tensor,
        lang: torch.Tensor,
        generated_language: torch.Tensor,
        lang_gen_mask: torch.Tensor,
        lang_gen_weight: torch.Tensor,
    ) -> Tuple[torch.Tensor, torch.Tensor, torch.Tensor, torch.Tensor, torch.Tensor]:
        # Reconstruction Loss...
        assert self.norm_pixel_loss, "`norm_pixel_loss` should always be true... false only for visualizations!"
        targets = self.patchify(imgs)

        # Normalize targets...
        mu, var = targets.mean(dim=-1, keepdim=True), targets.var(dim=-1, unbiased=True, keepdim=True)
        targets = (targets - mu) / ((var + 1e-6) ** 0.5)

        # Split targets into 0 and K --> do the same for ctx_reconstructions
        zero_target, k_target = targets[:, 0, ...], targets[:, 1, ...]
        zero_reconstruction, k_reconstruction = ctx_reconstructions[:, 0, ...], ctx_reconstructions[:, 1, ...]

        # Compute mean losses per patch first...
        zero_mse, k_mse = (zero_reconstruction - zero_target) ** 2, (k_reconstruction - k_target) ** 2
        zero_avg_loss_per_patch, k_avg_loss_per_patch = zero_mse.mean(dim=-1), k_mse.mean(dim=-1)

        # Compute reconstruction losses...
        zero_loss = (zero_avg_loss_per_patch * mask).sum() / mask.sum()
        k_loss = (k_avg_loss_per_patch * mask).sum() / mask.sum()
        reconstruction_loss = (zero_loss + k_loss) / 2

        # Language Loss...
        bsz, seq = lang.shape
        lang_logits = rearrange(generated_language[:, :-1, ...], "bsz seq vocab -> (bsz seq) vocab")
        lang_targets = rearrange(lang[:, 1:], "bsz seq -> (bsz seq)")
        lang_loss_mask = lang_gen_mask[:, :-1]  # Defined where valid...
        ce_loss = F.cross_entropy(lang_logits, lang_targets, reduction="none")
        per_token_loss = rearrange(ce_loss, "(bsz seq) -> bsz seq", bsz=bsz, seq=seq - 1)  # -1 because causal mask...

        # Compute loss only on *non-padded* and *non-ignored* tokens...
        lang_example_loss = (per_token_loss * lang_loss_mask).sum(dim=-1) / lang_loss_mask.sum(dim=-1)
        lang_loss = (lang_example_loss * lang_gen_weight).sum() / (self.eps + lang_gen_weight.sum())  # Divide by 0...

        # TODO (Remove) -- NaN Check...
        if reconstruction_loss.isnan().any() or lang_loss.isnan().any():
            # fmt: off
            print(
                f"Found Nan -- "
                f"ctx_reconstructions: {ctx_reconstructions.isnan().any()} -- "
                f"generated_language: {generated_language.isnan().any()} -- "
                f"zero_avg_loss_per_patch: {zero_avg_loss_per_patch.isnan().any()} -- "
                f"k_avg_loss_per_patch: {k_avg_loss_per_patch.isnan().any()} -- "
                f"zero_loss: {zero_loss.isnan().any()} -- "
                f"k_loss: {k_loss.isnan().any()} -- "
                f"reconstruction_loss: {reconstruction_loss.isnan().any()} -- "
                f"ce_loss: {ce_loss.isnan().any()} -- "
                f"per_token_loss: {per_token_loss.isnan().any()} -- "
                f"lang_example_loss: {lang_example_loss.isnan().any()} -- "
                f"lang_loss: {lang_loss.isnan().any()}"
            )
            exit(1)
            # fmt: on

        # Compute weighted loss...
        loss = self.mae_weight * reconstruction_loss + self.lm_weight * lang_loss
        return loss, reconstruction_loss, lang_loss, zero_loss, k_loss

    def forward(
        self,
        imgs: torch.Tensor,
        lang_con: torch.Tensor,
        lang_con_mask: torch.Tensor,
        lang_gen: torch.Tensor,
        lang_gen_mask: torch.Tensor,
        lang_gen_weight: torch.Tensor,
        mask_ratio: Optional[float] = None,
    ) -> Tuple[torch.Tensor, torch.Tensor, torch.Tensor, List[torch.Tensor]]:
        """
        Run a forward pass through the model, computing the MAE reconstruction loss (language-conditioned if applicable)
        on the 0th + Kth frame temporal context, as well as the generated language given masked context (if applicable).

        :param imgs: A [bsz, 2, in_channels, resolution, resolution] tensor of (0th frame, Kth frame) sequences.
        :param lang_con: A [bsz, seq_len] tensor of language context to condition on.
        :param lang_con_mask: A [bsz, seq_len] binary mask tensor to indicate padding/null in `lang_condition`.
        :param lang_gen: A [bsz, seq_len] tensor of language to generate.
        :param lang_gen_mask: A [bsz, seq_len] binary mask tensor to indicate padding/null in `lang_gen`.
        :param lang_gen_weight: A [bsz] tensor of per-example weights to indicate when to 0 `lm` loss.
        :param mask_ratio: Optional masking ratio to use instead of the default.

        :return: Tuple of losses and intermediates, as follows:
            > (combined loss, reconstruction loss, lm loss, [reconstruction loss per frame in {0, K}])
        """
        visible_ctx_patches, mask, restore_idxs = self.forward_encoder(imgs, lang_con, lang_con_mask, mask_ratio)

        # Get token embeddings -- *NOT CONTEXTUAL* -- for the lang_gen tokens...
        lang_gen_embeddings = self.embed_language(lang_gen)

        # Run patches, and lang_gen through decoder --> note that we need a causal mask on language generation...
        ctx_reconstructions, generated_language = self.forward_decoder(
            visible_ctx_patches, restore_idxs, lang_gen_embeddings, lang_gen_mask
        )

        # Compute loss for reconstructed patches & generated language
        loss, reconstruction_loss, lang_loss, zero_loss, k_loss = self.compute_loss(
            imgs, ctx_reconstructions, mask, lang_gen, generated_language, lang_gen_mask, lang_gen_weight
        )
        return loss, reconstruction_loss, lang_loss, [zero_loss, k_loss]

    def configure_optimizer(self) -> Tuple[torch.optim.Optimizer, Callable[[int, float], float]]:
        # Short-Circuit on Valid Optimizers
        if self.optimizer not in ["adamw"]:
            raise NotImplementedError(f"Optimizer `{self.optimizer}` not supported - try [`adamw`] instead!")

        # Create Parameter Groups --> Bias terms, Normalization layer parameters shouldn't be decayed...
        #   > This is a compact rewrite of `param_groups_weight_decay()` from TIMM because I don't want the dependency
        decay, no_decay = [], []
        for name, param in self.named_parameters():
            if not param.requires_grad:
                continue

            # Check on any parameters with fewer than 2 dimensions or with "bias" in the name...
            if param.ndim <= 1 or name.endswith(".bias"):
                no_decay.append(param)
            else:
                decay.append(param)

        # Build Parameter Groups
        groups = [{"params": decay, "weight_decay": self.weight_decay}, {"params": no_decay, "weight_decay": 0.0}]

        # Compute LR -- MAE uses the `linear scaling rule` :: lr = base_lr * (effective_bsz / 256)
        #   > https://github.com/facebookresearch/mae/blob/main/PRETRAIN.md
        self.lr = self.base_lr * (self.effective_bsz / 256)

        # Create Optimizer & LR Scheduler
        optimizer = torch.optim.AdamW(groups, lr=self.lr, betas=self.betas)
        update_lr = get_lr_update(optimizer, self.schedule, self.lr, self.min_lr, self.warmup_epochs, self.max_epochs)
        return optimizer, update_lr<|MERGE_RESOLUTION|>--- conflicted
+++ resolved
@@ -225,11 +225,8 @@
         nn.init.normal_(self.mask_token, std=0.02)
         nn.init.normal_(self.img_enc_token, std=0.02)
         nn.init.normal_(self.lang_enc_token, std=0.02)
-<<<<<<< HEAD
-=======
         if self.use_cls_token:
             nn.init.normal_(self.cls_token, std=0.02)
->>>>>>> 49410a36
 
         # Everything else...
         self.apply(self.transformer_initializer)
