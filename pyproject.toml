--- conflicted
+++ resolved
@@ -36,11 +36,7 @@
     "hydra-core==1.1.1", # Lock Hydra =>> future versions break...
     "jsonlines",
     "omegaconf==2.1.2",  # Lock OmegaConf =>> future versions break...
-<<<<<<< HEAD
-    "opencv-python==4.2.0.32",  # Lock OpenCV =>> just in case...
-=======
     "opencv-python",
->>>>>>> 4c449a33
     "rich",
     "torch",
     "torchvision",
